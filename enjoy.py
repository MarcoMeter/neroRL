--- conflicted
+++ resolved
@@ -68,14 +68,11 @@
 
     # Launch environment
     logger.info("Step 1: Launching environment")
-<<<<<<< HEAD
     env = wrap_environment(configs["environment"], worker_id, realtime_mode = True, record_trajectory = record_video or generate_website)
-=======
     configs["environment"]["reset_params"]["start-seed"] = seed
     configs["environment"]["reset_params"]["num-seeds"] = 1
     configs["environment"]["reset_params"]["seed"] = seed
-    env = wrap_environment(configs["environment"], worker_id, realtime_mode = True, record_trajectory = record_video)
->>>>>>> 921471cc
+    env = wrap_environment(configs["environment"], worker_id, realtime_mode = True, record_trajectory = record_video or generate_website)
     # Retrieve observation space
     visual_observation_space = env.visual_observation_space
     vector_observation_space = env.vector_observation_space
