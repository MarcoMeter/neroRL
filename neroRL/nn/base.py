--- conflicted
+++ resolved
@@ -2,11 +2,7 @@
 import torch
 from torch import nn
 
-<<<<<<< HEAD
-from neroRL.nn.encoder import CNNEncoder, ResCNN, LinVecEncoder, HELMEncoder
-=======
-from neroRL.nn.encoder import CNNEncoder, ResCNN, SmallImpalaCNN, LinVecEncoder
->>>>>>> a2772a8f
+from neroRL.nn.encoder import CNNEncoder, ResCNN, LinVecEncoder, SmallImpalaCNN, HELMEncoder
 from neroRL.nn.recurrent import GRU, LSTM, ResLSTM, ResGRU
 from neroRL.nn.body import HiddenLayer
 from neroRL.nn.module import Module, Sequential
