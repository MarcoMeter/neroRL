--- conflicted
+++ resolved
@@ -90,19 +90,15 @@
     if "DAAC" in configs["trainer"]:
         model.add_gae_estimator_head(action_space_shape, device)
     if not untrained:
-<<<<<<< HEAD
-        logger.info("Step 2: Loading model from " + configs["model"]["model_path"])
-        checkpoint = torch.load(configs["model"]["model_path"])
+        if not checkpoint:
+            # If a checkpoint is not provided as an argument, it shall be retrieved from the config
+            logger.info("Step 2: Loading model from " + model_config["model_path"])
+            checkpoint = torch.load(model_config["model_path"])
         if "helm" in configs["model"].keys():
             model.load_state_dict(checkpoint["model"], strict=False)
         else:
             model.load_state_dict(checkpoint["model"])
-        if "recurrence" in configs["model"]:
-=======
-        logger.info("Step 2: Loading model from " + model_config["model_path"])
-        model.load_state_dict(checkpoint["model"])
         if "recurrence" in model_config:
->>>>>>> a2772a8f
             model.set_mean_recurrent_cell_states(checkpoint["hxs"], checkpoint["cxs"])
     model.eval()
 
