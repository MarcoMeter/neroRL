import numpy as np
import torch

from neroRL.sampler.buffer import Buffer
from neroRL.utils.worker import Worker

class TrajectorySampler():
    """The TrajectorySampler employs n environment workers to sample data for s worker steps regardless if an episode ended.
    Hence, the collected trajectories may contain multiple episodes or incomplete ones."""
    def __init__(self, configs, worker_id, visual_observation_space, vector_observation_space, action_space_shape, model, device) -> None:
        """Initializes the TrajectorSampler and launches its environment workers.

        Arguments:
            configs {dict} -- The whole set of configurations (e.g. training and environment configs)
            worker_id {int} -- Specifies the offset for the port to communicate with the environment, which is needed for Unity ML-Agents environments.
            visual_observation_space {box} -- Dimensions of the visual observation space (None if not available)
            vector_observation_space {tuple} -- Dimensions of the vector observation space (None if not available)
            action_space_shape {tuple} -- Dimensions of the action space
            model {nn.Module} -- The model to retrieve the policy and value from
            device {torch.device} -- The device that is used for retrieving the data from the model
        """
        # Set member variables
        self.configs = configs
        self.visual_observation_space = visual_observation_space
        self.vector_observation_space = vector_observation_space
        self.model = model
        self.n_workers = configs["sampler"]["n_workers"]
        self.worker_steps = configs["sampler"]["worker_steps"]
        self.recurrence = None if not "recurrence" in configs["model"] else configs["model"]["recurrence"]
        self.device = device

        # Create Buffer
        self.buffer = Buffer(self.n_workers, self.worker_steps, visual_observation_space, vector_observation_space,
                        action_space_shape, self.recurrence, "helm" in configs["model"], self.device, self.model.share_parameters, self)

        # Launch workers
        self.workers = [Worker(configs["environment"], worker_id + 200 + w) for w in range(self.n_workers)]
        
        # Setup initial observations
        if visual_observation_space is not None:
            self.vis_obs = np.zeros((self.n_workers,) + visual_observation_space.shape, dtype=np.float32)
        else:
            self.vis_obs = None
        if vector_observation_space is not None:
            self.vec_obs = np.zeros((self.n_workers,) + vector_observation_space, dtype=np.float32)
        else:
            self.vec_obs = None

        # Setup initial recurrent cell
        if self.recurrence is not None:
            hxs, cxs = self.model.init_recurrent_cell_states(self.n_workers, self.device)
            if self.recurrence["layer_type"] == "gru":
                self.recurrent_cell = hxs
            elif self.recurrence["layer_type"] == "lstm":
                self.recurrent_cell = (hxs, cxs)
        else:
            self.recurrent_cell = None

        # Setup HELM memory
        if "helm" in self.configs["model"]:
            self.helm_memory = [torch.zeros((511, self.n_workers, 1024)) for _ in range(18)]
        else:
            self.helm_memory = None

        # Reset workers
        for worker in self.workers:
            worker.child.send(("reset", None))
        # Grab initial observations
        for i, worker in enumerate(self.workers):
            vis_obs, vec_obs = worker.child.recv()
            if self.vis_obs is not None:
                self.vis_obs[i] = vis_obs
            if self.vec_obs is not None:
                self.vec_obs[i] = vec_obs

    def sample(self, device) -> list:
        """Samples training data (i.e. experience tuples) using n workers for t worker steps.

        Arguments:
            device {torch.device} -- The device that is used for retrieving the data from the model

        Returns:
            {list} -- List of completed episodes. Each episode outputs a dictionary containing at least the
            achieved reward and the episode length.
        """
        episode_infos = []

        # Sample actions from the model and collect experiences for training
        for t in range(self.worker_steps):
            # Gradients can be omitted for sampling data
            with torch.no_grad():
                # Save the initial observations and hidden states
                if self.vis_obs is not None:
                    self.buffer.vis_obs[:, t] = torch.tensor(self.vis_obs)
                if self.vec_obs is not None:
                    self.buffer.vec_obs[:, t] = torch.tensor(self.vec_obs)
                # Store recurrent cell states inside the buffer
                if self.recurrence is not None:
                    if self.recurrence["layer_type"] == "gru":
                        self.buffer.hxs[:, t] = self.recurrent_cell
                    elif self.recurrence["layer_type"] == "lstm":
                        self.buffer.hxs[:, t] = self.recurrent_cell[0]
                        self.buffer.cxs[:, t] = self.recurrent_cell[1]

                # Forward the model to retrieve the policy (making decisions), 
                # the states' value of the value function and the recurrent hidden states (if available)
                vis_obs_batch = torch.tensor(self.vis_obs) if self.vis_obs is not None else None
                vec_obs_batch = torch.tensor(self.vec_obs) if self.vec_obs is not None else None
                if self.helm_memory is not None:
                    self.model.helm_encoder.memory = self.helm_memory
                policy, value, self.recurrent_cell, _, h_helm = self.model(vis_obs_batch, vec_obs_batch, self.recurrent_cell)
                if self.helm_memory is not None:
                    self.helm_memory = self.model.helm_encoder.memory
                if "helm" in self.configs["model"]:
                    self.buffer.h_helm[:, t] = h_helm
                self.buffer.values[:, t] = value.data

                # Sample actions from each individual policy branch
                actions = []
                log_probs = []
                for action_branch in policy:
                    action = action_branch.sample()
                    actions.append(action)
                    log_probs.append(action_branch.log_prob(action))
                self.buffer.actions[:, t] = torch.stack(actions, dim=1)
                self.buffer.log_probs[:, t] = torch.stack(log_probs, dim=1)

            # Execute actions
            actions = self.buffer.actions[:, t].cpu().numpy() # send actions as batch to the CPU, to save IO time
            for w, worker in enumerate(self.workers):
                worker.child.send(("step", actions[w]))

            # Retrieve results
            for w, worker in enumerate(self.workers):
                vis_obs, vec_obs, self.buffer.rewards[w, t], self.buffer.dones[w, t], info = worker.child.recv()
                if self.vis_obs is not None:
                    self.vis_obs[w] = vis_obs
                if self.vec_obs is not None:
                    self.vec_obs[w] = vec_obs
                if info:
                    # Store the information of the completed episode (e.g. total reward, episode length)
                    episode_infos.append(info)
                    # Reset agent (potential interface for providing reset parameters)
                    worker.child.send(("reset", None))
                    # Get data from reset
                    vis_obs, vec_obs = worker.child.recv()
                    if self.vis_obs is not None:
                        self.vis_obs[w] = vis_obs
                    if self.vec_obs is not None:
                        self.vec_obs[w] = vec_obs
                    # Reset recurrent cell states
                    if self.recurrence is not None:
                        if self.recurrence["reset_hidden_state"]:
                            hxs, cxs = self.model.init_recurrent_cell_states(1, self.device)
                            if self.recurrence["layer_type"] == "gru":
                                self.recurrent_cell[w] = hxs
                            elif self.recurrence["layer_type"] == "lstm":
<<<<<<< HEAD
                                self.recurrent_cell[0][:, w] = hxs
                                self.recurrent_cell[1][:, w] = cxs
                    # Reset HELM Memory
                    if "helm" in self.configs["model"]:
                        for l in range(len(self.helm_memory)):
                            self.helm_memory[l][:, w] = 0.
=======
                                self.recurrent_cell[0][w] = hxs
                                self.recurrent_cell[1][w] = cxs
>>>>>>> a2772a8f

        return episode_infos

    def last_vis_obs(self) -> np.ndarray:
        """
        Returns:
            {np.ndarray} -- The last visual observation of the sampling process, which can be used to calculate the advantage.
        """
        return torch.tensor(self.vis_obs) if self.vis_obs is not None else None

    def last_vec_obs(self) -> np.ndarray:
        """
        Returns:
            {np.ndarray} -- The last vector observation of the sampling process, which can be used to calculate the advantage.
        """
        return torch.tensor(self.vec_obs) if self.vec_obs is not None else None

    def last_recurrent_cell(self) -> tuple:
        """
        Returns:
            {tuple} -- The latest recurrent cell of the sampling process, which can be used to calculate the advantage.
        """
        return self.recurrent_cell

    def close(self) -> None:
        """Closes the sampler and shuts down its environment workers."""
        try:
            for worker in self.workers:
                worker.child.send(("close", None))
        except:
            pass<|MERGE_RESOLUTION|>--- conflicted
+++ resolved
@@ -155,17 +155,12 @@
                             if self.recurrence["layer_type"] == "gru":
                                 self.recurrent_cell[w] = hxs
                             elif self.recurrence["layer_type"] == "lstm":
-<<<<<<< HEAD
-                                self.recurrent_cell[0][:, w] = hxs
-                                self.recurrent_cell[1][:, w] = cxs
+                                self.recurrent_cell[0][w] = hxs
+                                self.recurrent_cell[1][w] = cxs
                     # Reset HELM Memory
                     if "helm" in self.configs["model"]:
                         for l in range(len(self.helm_memory)):
                             self.helm_memory[l][:, w] = 0.
-=======
-                                self.recurrent_cell[0][w] = hxs
-                                self.recurrent_cell[1][w] = cxs
->>>>>>> a2772a8f
 
         return episode_infos
 
