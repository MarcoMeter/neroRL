--- conflicted
+++ resolved
@@ -62,13 +62,9 @@
         --video=<path>             Specify a path for saving a video, if video recording is desired. The file's extension will be set automatically. [default: ./video].
         --framerate=<n>            Specifies the frame rate of the to be rendered video. [default: 6]
         --website                  Specifies wether a website shall be generated. [default: False]
-<<<<<<< HEAD
-        --visualize_estimated_gt   Specifies wether the estimated ground truth shall be visualized(only works if a website or a video is generated). [default: False]
-=======
         --visualize-estimated-gt   Specifies wether the estimated ground truth shall be visualized(only works if a website or a video is generated). [default: False]
         --decoder-video            Specifies wether the decoder video for the website shall be generated. [default: False]
         --agent-video              Specifies wether the agent video for the website shall be generated. [default: False]
->>>>>>> be82e0c2
     """
     options = docopt(_USAGE)
     untrained = options["--untrained"]                              # defaults to False
@@ -80,13 +76,9 @@
     video_path = options["--video"]                                 # defaults to "video"
     frame_rate = options["--framerate"]                             # defaults to 6
     website = options["--website"]                                  # defaults to False
-<<<<<<< HEAD
-    visualize_estimated_gt = options["--visualize_estimated_gt"]    # defaults to False
-=======
     visualize_estimated_gt = options["--visualize-estimated-gt"]    # defaults to False
     decoder_video = options["--decoder-video"]                      # defaults to False
     agent_video = options["--agent-video"]                          # defaults to False
->>>>>>> be82e0c2
 
     # Determine whether to record a video. A video is only recorded if the video flag is used.
     record_video = "--video" in " ".join(sys.argv)
@@ -163,11 +155,7 @@
         logger.info("Step 4: Run " + str(num_episodes) + " episode(s) in realtime . . .")
 
         # Store data for video recording
-<<<<<<< HEAD
-        actions, values, entropies, probs, est_gt, attention_weights = [], [], [], [], [], []
-=======
         actions, values, entropies, probs, est_gt, attention_weights, decoder_frames, agent_frames = [], [], [], [], [], [], [], []
->>>>>>> be82e0c2
 
         # Play one episode
         with torch.no_grad():
@@ -211,9 +199,6 @@
                 # Collect estimated ground truth if needed
                 if visualize_estimated_gt:
                     est_gt.append(model.estimate_ground_truth().squeeze().cpu().numpy())
-<<<<<<< HEAD
-
-=======
                 # Collect decoder video if needed
                 if decoder_video:
                     decoder_frames.append(model.reconstruct_observation().squeeze(0).cpu().numpy().transpose(2, 1, 0) * 255.0)
@@ -224,7 +209,6 @@
                 if done:
                     break
                 
->>>>>>> be82e0c2
                 # Step environment
                 vis_obs, vec_obs, _, done, info = env.step(_actions)
                 t += 1
@@ -244,11 +228,8 @@
             trajectory_data["seed"] = seed
             trajectory_data["estimated_ground_truth"] = est_gt
             trajectory_data["attention_weights"] = attention_weights
-<<<<<<< HEAD
-=======
             trajectory_data["decoder_frames"] = decoder_frames
             trajectory_data["agent_frames"] = agent_frames
->>>>>>> be82e0c2
             
             # if frame_skip > 1:
             #     # remainder = info["length"] % frame_skip
